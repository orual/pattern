# Message Batching Design

## Problem Statement

Currently, Pattern's message history can become inconsistent when:
1. Parallel tool executions complete out of order
2. Agents crash mid-execution leaving incomplete sequences
3. Context rebuilding encounters interleaved tool calls/results
4. Message compression breaks request/response boundaries
5. Continuation heartbeats create messages before tool responses are persisted
6. Backdated messages (like sleeptime interventions) disrupt ordering

## Proposed Solution: Implicit Batching via Snowflake IDs

Use snowflake IDs to create implicit batches without requiring a separate batch table. Messages track their batch membership and sequence directly.

## Design

### Core Structure Updates

```rust
// Add to Message struct
pub struct Message {
    pub id: MessageId,                      // Existing UUID-based ID
<<<<<<< HEAD
    
    // NOTE: These fields are Option during migration but should become required:
    // After migration completes, remove Option wrapper and make these fields mandatory
    pub snowflake_id: Option<SnowflakeId>,  // Unique ordering ID (REQUIRED after migration)
    pub batch_id: Option<SnowflakeId>,      // ID of first message in batch (REQUIRED after migration)
    pub sequence_num: Option<u32>,          // Position within batch (REQUIRED after migration)
    pub batch_type: Option<BatchType>,      // Type of processing cycle (REQUIRED after migration)
=======
    pub snowflake_id: Option<SnowflakeId>,  // Unique ordering ID
    pub batch_id: Option<SnowflakeId>,      // ID of first message in batch
    pub sequence_num: Option<u32>,          // Position within batch
    pub batch_type: Option<BatchType>,      // Type of processing cycle
>>>>>>> 71cd25ed
    // ... existing fields
}

pub enum BatchType {
    UserRequest,      // User-initiated interaction
    AgentToAgent,     // Inter-agent communication  
    SystemTrigger,    // System-initiated (e.g., scheduled task)
    Continuation,     // Continuation of previous batch
}
```

### No Batch Table Required

Batches are reconstructed from messages at runtime:
- Messages with the same `batch_id` form a batch
- The batch is "complete" when we see a final assistant message without tool calls
- Batch metadata (type, timing) is inferred from the messages themselves

### Context Builder Changes

The context builder would:
1. Accept optional `current_batch_id` parameter to identify active processing
2. Query messages ordered by `snowflake_id` (or `created_at` as fallback)
3. Group consecutive messages by `batch_id`
4. Detect batch completeness by checking for:
   - Balanced tool calls/responses
   - Final assistant message without pending tools
   - No continuation markers
5. Include all complete batches
6. **Include the current active batch** (even if incomplete) - identified by matching `current_batch_id`
7. Drop all OTHER incomplete/orphaned batches

### Processing Flow

#### New Request Flow
1. User message arrives without `batch_id`
<<<<<<< HEAD
2. `process_message_stream` generates new `batch_id`
=======
2. `process_message_stream` generates new `batch_id` 
>>>>>>> 71cd25ed
3. All messages in processing cycle use this `batch_id`
4. Sequence numbers increment for each message
5. Context builder receives `current_batch_id` to include incomplete batch

#### Continuation Flow
1. Heartbeat handler receives `HeartbeatRequest` with `batch_id`
2. Creates continuation message with same `batch_id`
3. Calls `process_message_stream(message)`
4. `process_message_stream` preserves existing `batch_id` from message
5. Continuation messages share batch with original request
6. Batch remains cohesive across async boundaries

#### Batch ID Propagation
```rust
// In process_message_stream
let batch_id = message.batch_id.unwrap_or_else(|| SnowflakeId::generate());

// In heartbeat handler
let continuation_message = Message {
    batch_id: Some(request.batch_id), // Preserve batch
    // ... other fields
};

// In context builder
pub fn build_context(&self, current_batch_id: Option<SnowflakeId>) -> Result<MemoryContext> {
    // Include current_batch_id batch even if incomplete
}
```

### Database Changes

```rust
<<<<<<< HEAD
// In agent_messages relation, add batch tracking alongside position
pub struct AgentMessageRelation {
    pub position: String,                   // Now uses message.snowflake_id.to_string()
    pub batch_id: Option<SnowflakePosition>, // Same as message.batch_id
    pub sequence_num: Option<u32>,          // Same as message.sequence_num
    pub batch_type: Option<BatchType>,      // Same as message.batch_type
=======
// In agent_messages relation, sync position with snowflake_id
pub struct AgentMessageRelation {
    pub position: String,  // Now uses message.snowflake_id.to_string()
>>>>>>> 71cd25ed
    // ... existing fields
}
```

<<<<<<< HEAD
Benefits of duplicating batch fields in the relation:
- Can query directly on agent_messages table for batch info
- No need to join with message table for batch operations
- Easier to find incomplete batches per agent
- Can efficiently query "all messages in batch X for agent Y"

=======
>>>>>>> 71cd25ed
No new tables needed - batching is entirely reconstructed from message metadata.

## Implementation Plan

### Phase 1: Core Infrastructure
1. Add `BatchType` enum to message module
2. Add batch tracking fields to `Message` struct:
   - `snowflake_id: Option<SnowflakeId>`
   - `batch_id: Option<SnowflakeId>`
   - `sequence_num: Option<u32>`
   - `batch_type: Option<BatchType>`
3. Create migration function to:
   - Generate snowflake_ids for existing messages (ordered by position)
   - Detect batch boundaries and assign batch_ids
   - Add sequence numbers within batches
   - Sync agent_messages.position with snowflake_id
4. Update message creation to generate snowflake_ids

### Phase 2: Message Handling
1. Modify `process_message` to create a new batch for each request
2. Track all messages (user, assistant, tool calls, tool results) in batch
3. Mark batch complete when assistant sends final response
4. Handle batch continuation for multi-turn responses

### Phase 3: Context Building
1. Update context builder to work with batches
2. Implement batch completeness checking
3. Add batch-aware message ordering
4. Test with parallel tool execution scenarios

### Phase 4: Compression & Cleanup
1. Update compression to respect batch boundaries
2. Add batch-based retention policies
3. Implement batch export/import for migrations

## Benefits

1. **Atomicity**: Either a full request/response cycle is in context or nothing
2. **Parallel Safety**: Tool calls within a batch can execute in parallel without ordering issues
3. **Crash Recovery**: Incomplete batches are automatically excluded
4. **Cleaner Context**: No more orphaned tool results or half-completed thoughts
5. **Better Compression**: Can compress complete batches as units
6. **Debugging**: Easier to trace through conversation history

## Edge Cases to Handle

1. **Long-running operations**: Batch timeout mechanism
2. **Agent crashes**: Automatic batch invalidation after timeout
3. **Multi-agent coordination**: Nested batches for group conversations
4. **Streaming responses**: Progressive batch updates with temporary completeness
5. **System messages**: Special batch type for system-initiated messages

## Migration Strategy

1. Add batch fields as Option<T> for backward compatibility
2. Run migration function to populate fields for existing messages
3. New messages get all batch fields populated immediately
4. Once all messages migrated, make fields non-optional:
   - Remove Option wrapper from struct fields
   - Update all constructors to require these fields
   - Compilation will catch any missing updates
5. Database schema remains flexible (SurrealDB handles missing fields)

## Success Metrics

- No more context corruption from incomplete tool sequences
- Parallel tool execution without ordering issues
- Reduced context rebuilding errors
- Cleaner conversation exports
- Improved debugging capability through batch inspection<|MERGE_RESOLUTION|>--- conflicted
+++ resolved
@@ -22,20 +22,12 @@
 // Add to Message struct
 pub struct Message {
     pub id: MessageId,                      // Existing UUID-based ID
-<<<<<<< HEAD
-    
     // NOTE: These fields are Option during migration but should become required:
     // After migration completes, remove Option wrapper and make these fields mandatory
-    pub snowflake_id: Option<SnowflakeId>,  // Unique ordering ID (REQUIRED after migration)
-    pub batch_id: Option<SnowflakeId>,      // ID of first message in batch (REQUIRED after migration)
-    pub sequence_num: Option<u32>,          // Position within batch (REQUIRED after migration)
-    pub batch_type: Option<BatchType>,      // Type of processing cycle (REQUIRED after migration)
-=======
-    pub snowflake_id: Option<SnowflakeId>,  // Unique ordering ID
-    pub batch_id: Option<SnowflakeId>,      // ID of first message in batch
+    pub position: Option<SnowflakeId>,  // Unique ordering ID
+    pub batch: Option<SnowflakeId>,      // ID of first message in batch
     pub sequence_num: Option<u32>,          // Position within batch
     pub batch_type: Option<BatchType>,      // Type of processing cycle
->>>>>>> 71cd25ed
     // ... existing fields
 }
 
@@ -71,13 +63,9 @@
 ### Processing Flow
 
 #### New Request Flow
-1. User message arrives without `batch_id`
-<<<<<<< HEAD
-2. `process_message_stream` generates new `batch_id`
-=======
-2. `process_message_stream` generates new `batch_id` 
->>>>>>> 71cd25ed
-3. All messages in processing cycle use this `batch_id`
+1. User message arrives without `batch id`
+2. `process_message_stream` generates new `batch id`
+3. All messages in processing cycle use this `batch id`
 4. Sequence numbers increment for each message
 5. Context builder receives `current_batch_id` to include incomplete batch
 
@@ -109,31 +97,23 @@
 ### Database Changes
 
 ```rust
-<<<<<<< HEAD
 // In agent_messages relation, add batch tracking alongside position
 pub struct AgentMessageRelation {
-    pub position: String,                   // Now uses message.snowflake_id.to_string()
-    pub batch_id: Option<SnowflakePosition>, // Same as message.batch_id
+    pub position: Option<SnowflakePosition>,
+    pub batch: Option<SnowflakePosition>, // Same as message.batch_id
     pub sequence_num: Option<u32>,          // Same as message.sequence_num
     pub batch_type: Option<BatchType>,      // Same as message.batch_type
-=======
-// In agent_messages relation, sync position with snowflake_id
-pub struct AgentMessageRelation {
-    pub position: String,  // Now uses message.snowflake_id.to_string()
->>>>>>> 71cd25ed
+
     // ... existing fields
 }
 ```
 
-<<<<<<< HEAD
 Benefits of duplicating batch fields in the relation:
 - Can query directly on agent_messages table for batch info
 - No need to join with message table for batch operations
 - Easier to find incomplete batches per agent
 - Can efficiently query "all messages in batch X for agent Y"
 
-=======
->>>>>>> 71cd25ed
 No new tables needed - batching is entirely reconstructed from message metadata.
 
 ## Implementation Plan
